"""
A script to visualize dataset trajectories by loading the simulation states
one by one or loading the first state and playing actions back open-loop.
The script can generate videos as well, by rendering simulation frames
during playback. The videos can also be generated using the image observations
in the dataset (this is useful for real-robot datasets) by using the
--use_obs argument.

Args:
    dataset (str): path to hdf5 dataset

    filter_key (str): if provided, use the subset of trajectories
        in the file that correspond to this filter key

    n (int): if provided, stop after n trajectories are processed

    use_obs (bool): if flag is provided, visualize trajectories with dataset 
        image observations instead of simulator

    use_actions (bool): if flag is provided, use open-loop action playback 
        instead of loading sim states

    render (bool): if flag is provided, use on-screen rendering during playback
    
    video_path (str): if provided, render trajectories to this video file path

    video_skip (int): render frames to a video every @video_skip steps

    render_image_names (str or [str]): camera name(s) / image observation(s) to 
        use for rendering on-screen or to video

    first (bool): if flag is provided, use first frame of each episode for playback
        instead of the entire episode. Useful for visualizing task initializations.

Example usage below:

    # force simulation states one by one, and render agentview and wrist view cameras to video
    python playback_dataset.py --dataset /path/to/dataset.hdf5 \
        --render_image_names agentview robot0_eye_in_hand \
        --video_path /tmp/playback_dataset.mp4

    # playback the actions in the dataset, and render agentview camera during playback to video
    python playback_dataset.py --dataset /path/to/dataset.hdf5 \
        --use_actions --render_image_names agentview \
        --video_path /tmp/playback_dataset_with_actions.mp4

    # use the observations stored in the dataset to render videos of the dataset trajectories
    python playback_dataset.py --dataset /path/to/dataset.hdf5 \
        --use_obs --render_image_names agentview_image \
        --video_path /tmp/obs_trajectory.mp4

    # visualize initial states in the demonstration data
    python playback_dataset.py --dataset /path/to/dataset.hdf5 \
        --first --render_image_names agentview \
        --video_path /tmp/dataset_task_inits.mp4
"""

import os
import json
import h5py
import argparse
import imageio
import numpy as np
import random
import robosuite.utils.transform_utils as T

import robomimic
import robomimic.utils.obs_utils as ObsUtils
import robomimic.utils.env_utils as EnvUtils
import robomimic.utils.file_utils as FileUtils
from robomimic.envs.env_base import EnvBase, EnvType
from robosuite.wrappers import VisualizationWrapper
import sys 
sys.path.append('../../../mode_learning')
import eval 
import torch
import cv2
import pickle


# Define default cameras to use for each env type
DEFAULT_CAMERAS = {
    EnvType.ROBOSUITE_TYPE: ["agentview"],
    EnvType.IG_MOMART_TYPE: ["rgb"],
    EnvType.GYM_TYPE: ValueError("No camera names supported for gym type env!"),
}

mode_colors = [[1.0, 0.0, 0.0], 
                [0.0, 1.0, 0.0],
                [0.0, 0.0, 1.0],
                [0.5, 0.5, 0.0], 
                [0.5, 0.0, 0.5],
                [0.0, 0.5, 0.5],
                [0.6, 0.2, 0.2], 
                [0.2, 0.6, 0.2],
                [0.2, 0.2, 0.6]]

USE_MODE_TRACKER = True
if USE_MODE_TRACKER:
    from robosuite.environments.mode_utils import ModeTracker


def downsample_array(original_array, fixed_size):
    # Ensure the fixed_size is at least 2 to include the first and last elements
    assert fixed_size >= 2
    fixed_size = max(fixed_size, 2)
    # Generate the indices to sample from the original array
    indices = np.linspace(0, len(original_array) - 1, fixed_size, dtype=int)
    # Select the elements at the generated indices
    downsampled_array = original_array[indices]
    return downsampled_array


def playback_trajectory_with_env(
    env, 
    initial_state, 
    states, 
    orig_pos = None,
    actions=None, 
    render=False, 
    video_writer=None, 
    video_skip=5, 
    camera_names=None,
    first=False,
    demo_idx =None, 
    sample_size = None,
    data_save_path = None,
    mode_pred_states = None, # states used for mode classification
    model = None,
    guess_idx=0,
):
    """
    Helper function to playback a single trajectory using the simulator environment.
    If @actions are not None, it will play them open-loop after loading the initial state. 
    Otherwise, @states are loaded one by one.

    Args:
        env (instance of EnvBase): environment
        initial_state (dict): initial simulation state to load
        states (np.array): array of simulation states to load
        actions (np.array): if provided, play actions back open-loop instead of using @states
        render (bool): if True, render on-screen
        video_writer (imageio writer): video writer
        video_skip (int): determines rate at which environment frames are written to video
        camera_names (list): determines which camera(s) are used for rendering. Pass more than
            one to output a video with multiple camera views concatenated horizontally.
        first (bool): if True, only use the first frame of each episode.
    """
    assert isinstance(env, EnvBase)

    write_video = (video_writer is not None)
    video_count = 0
    assert not (render and write_video)

    action_playback = None

    # downsample the trajectory to a fixed size for visualization
    assert sample_size is not None
    orig_idx = np.array(range(states.shape[0]))
    sampled_idx = downsample_array(orig_idx, sample_size)
    
    # plot the original ee positions as a reference
    ic_list = []
    if action_playback:
        for i, ee_pos in enumerate(orig_pos):
            if i in sampled_idx:
                in_demo_idx = np.where(sampled_idx == i)[0][0]
                ic_idx = demo_idx * sample_size + in_demo_idx
                env.env.set_indicator_pos("site{}".format(ic_idx), ee_pos)
                ic_list.append("site{}".format(ic_idx))
                # env.env.sim.forward()
        env.reset_to({"states": states[0]})

    ########################################################
    # inference starts here
    ########################################################
    mode_pred_states = torch.tensor(mode_pred_states, dtype=torch.float32).unsqueeze(0)
    traj_len = mode_pred_states.shape[1]
    with torch.no_grad():
        mode, mode_log, mode_logits = model.net.pred_mode(mode_pred_states.cuda())
    mode = mode.reshape(-1, traj_len, model.net.num_guess, model.net.num_modes)[:, :, guess_idx, :]
    # color_matrix = torch.tensor(mode_colors)[:model.net.num_modes, :]
    # mode = torch.matmul(mode, color_matrix.cuda())
    # mode = torch.clamp(mode, min=0, max=1)
    mode_idx = torch.argmax(mode, dim=-1)
    # assert mode_idx.shape == mode.shape[:2]
    mode_idx = mode_idx.detach().cpu().numpy()[0] # indexing to remove batch dim

    # render the simulation
    pred_mode_idx = []
    if USE_MODE_TRACKER:
        mode_tracker = ModeTracker(env=env.env.unwrapped)
        mode_tracker.reset()
        gt_mode_idx = []
    for i in range(len(states)):
        env.reset_to({"states" : states[i]})

        if i in sampled_idx:
            in_demo_idx = np.where(sampled_idx == i)[0][0]
            ic_idx = in_demo_idx # demo_idx * sample_size + in_demo_idx
            if action_playback:
                ic_idx += sample_size//2
            
            env.env.set_indicator_pos("mode_{}_{}".format(mode_idx[i], ic_idx), env.env._get_observations(force_update=True)["robot0_eef_pos"])
            ic_list.append("mode_{}_{}".format(mode_idx[i], ic_idx))
<<<<<<< HEAD
            # env.env.sim.forward()
        
        if USE_MODE_TRACKER:
            env.step(np.zeros_like(env.env.action_spec[0])) # HACK: apply zero action to update internal state required by estimating ground-truth modes
            mode_tracker.append_mode()
            # print(mode_tracker.check_transitions(), mode_tracker.latest_mode)
=======
>>>>>>> 096b4006

        # on-screen render
        if render:
            env.render(mode="human", camera_name=camera_names[0])

        # video render
        if write_video:
            if video_count % video_skip == 0:
                video_img = []
                for cam_name in camera_names:
                    orig_img = env.render(mode="rgb_array", height=512, width=512, camera_name=cam_name)
                    # boundary_color = mode[i] * 255
                    boundary_color = np.array(mode_colors[mode_idx[i]]) * 255
                    orig_img[:20, :] = boundary_color
                    pred_mode_idx.append(mode_idx[i])
                    if USE_MODE_TRACKER:
                        gt_mode_idx_i = env.env.unwrapped.POSSIBLE_MODES_CLS.index(mode_tracker.latest_mode.__class__)
                        gt_mode_idx.append(gt_mode_idx_i)
                        boundary_color_gt = np.array(mode_colors[gt_mode_idx_i]) * 255
                        orig_img[20:40, :] = boundary_color_gt
                    video_img.append(orig_img)
                video_img = np.concatenate(video_img, axis=1) # concatenate horizontally
                video_writer.append_data(video_img)
            video_count += 1

        if first:
            break

    # remove the indicator sites to reduce clutter
    # if action_playback:
    for ic in ic_list:
        env.env.set_indicator_pos(ic, [0, 0, 0])
        
    mode_data = {"prediction": np.array(pred_mode_idx)}
    if USE_MODE_TRACKER:
        mode_data["gt"] = np.array(gt_mode_idx)
    assert mode_data["prediction"].shape[0] == mode_data["gt"].shape[0]

    if data_save_path is not None:
        dict_of_arrays = {key: np.vstack(dict_of_arrays[key]) for key in dict_of_arrays.keys()}
        return dict_of_arrays, env.get_reward(), mode_data
    else:
        return None, None, mode_data


def playback_dataset(args):
    # some arg checking
    write_video = (args.video_path is not None)
    assert not (args.render and write_video) # either on-screen or video but not both

    # Auto-fill camera rendering info if not specified
    if args.render_image_names is None:
        # We fill in the automatic values
        env_meta = FileUtils.get_env_metadata_from_dataset(dataset_path=args.dataset)
        env_type = EnvUtils.get_env_type(env_meta=env_meta)
        args.render_image_names = DEFAULT_CAMERAS[env_type]

    if args.render:
        # on-screen rendering can only support one camera
        assert len(args.render_image_names) == 1

    if args.use_obs:
        assert write_video, "playback with observations can only write to video"
        assert not args.use_actions, "playback with observations is offline and does not support action playback"

    # create environment only if not playing back with observations
    if not args.use_obs:
        # need to make sure ObsUtils knows which observations are images, but it doesn't matter 
        # for playback since observations are unused. Pass a dummy spec here.
        dummy_spec = dict(
            obs=dict(
                    low_dim=["robot0_eef_pos"],
                    rgb=[],
                ),
        )

        ObsUtils.initialize_obs_utils_with_obs_specs(obs_modality_specs=dummy_spec)
        env_meta = FileUtils.get_env_metadata_from_dataset(dataset_path=args.dataset)
        # directly control ee pose
        env_meta['env_kwargs']['controller_configs']['control_delta'] = True
        env_meta['env_kwargs']['controller_configs']['control_ori'] = True
        env_meta['env_kwargs']['controller_configs']['kp'] = 150
        # env_meta['env_kwargs']['controller_configs']['kp_limits'] = [0, 1000]
        # env_meta['env_kwargs']['controller_configs']['output_max'] = [2, 2, 2, 1, 1, 1, ] # these values are just placeholders
        # env_meta['env_kwargs']['controller_configs']['output_min'] = [-2, -2, -2, -1, -1, -1]        
        env = EnvUtils.create_env_from_metadata(env_meta=env_meta, render=args.render, render_offscreen=write_video)

    f = h5py.File(args.dataset, "r")
    # list of all demonstration episodes (sorted in increasing number order)
    if args.filter_key is not None:
        print("using filter key: {}".format(args.filter_key))
        demos = [elem.decode("utf-8") for elem in np.array(f["mask/{}".format(args.filter_key)])]
    else:
        demos = list(f["data"].keys())

    if args.fail:
        demos = [demo for demo in demos if 'fail' in demo]
    elif args.succ:
        demos = [demo for demo in demos if 'succ' in demo]

    # maybe reduce the number of demonstrations to playback
    if args.n is not None:
        demos = demos[args.n:args.n+60]

    # maybe dump video
    video_writer = None
    if write_video:
        video_writer = imageio.get_writer(args.video_path, fps=20)

    if not args.use_obs:
        sample_size = args.ic
        if args.use_actions:
            sample_size = sample_size * 2

        ic = []
        for i in range(1): #range(len(demos)):
            for mode_idx, color in enumerate(mode_colors):
                rgba = color + [0.5]
                ic += [
                    {
                    "type": "sphere",
                    "size": [0.004],
                    "rgba": rgba,
                    "name": "mode_{}_{}".format(mode_idx, i * sample_size + j),
                    }
                    for j in range(sample_size)
                ]

        env.env = VisualizationWrapper(env.env, indicator_configs=ic)
        env.env.reset()
        env.env.set_visualization_setting('grippers', True)

    ########################################################
    # load trained up model
    ########################################################
    eva = eval.Evaluator(args.run_path, args.task)
    eva.load_model(epoch_num=args.epoch, root_dir=args.weight_dir)      

    # loop to visualize each trajectory
    all_mode_data = []
    for ind in range(len(demos)):
<<<<<<< HEAD
        try:
            ep = demos[ind]
            print("Playing back episode: {}".format(ep))

            data_save_path = None
            if args.gen_data_dir is not None:
                data_save_path = os.path.join(args.gen_data_dir, ep)
                os.makedirs(data_save_path, exist_ok=True)        
            
            if args.use_obs:
                playback_trajectory_with_obs(
                    traj_grp=f["data/{}".format(ep)], 
                    video_writer=video_writer, 
                    video_skip=args.video_skip,
                    image_names=args.render_image_names,
                    first=args.first,
                )
                continue

            # prepare initial state to reload from
            states = f["data/{}/states".format(ep)][()]
            initial_state = dict(states=states[0])

            # if is_robosuite_env:
            #     initial_state["model"] = f["data/{}".format(ep)].attrs["model_file"]
            orig_pos = f["data/{}/robot0_eef_pos".format(ep)][()] # [()] turn h5py dataset into numpy array
            gripper = f["data/{}/robot0_gripper_qpos".format(ep)][()] 
            gripper_state = ((gripper[:, 0] - gripper[:, 1]) > 0.06).astype(np.float32).reshape(-1, 1)
            if "can" in args.dataset:
                obj_pos = f["data/{}/Can_pos".format(ep)][()]
            elif "lift" in args.dataset:
                obj_pos = f["data/{}/cube_pos".format(ep)][()]
            else:
                raise ValueError(f"Unrecognized dataset {args.dataset} to fetch obj_pos")
            mode_pred_states = np.hstack((obj_pos-orig_pos, gripper, obj_pos))

            # supply actions if using open-loop action playback
            actions = None
            if args.use_actions:
                actions = f["data/{}/actions".format(ep)][()]

                # supply eef pos
                # orig_pos = f["data/{}/obs/robot0_eef_pos".format(ep)][()] # [()] turn h5py dataset into numpy array
                eef_pos = perturb_traj(orig_pos, pert_range=0.2)
                # supply eef quat 
                eef_quat = f["data/{}/obs/robot0_eef_quat".format(ep)][()]
                # actions = np.hstack((eef_pos, eef_quat, actions[:, [-1]])) # append gripper action
                actions = np.hstack((eef_pos, actions[:, [-1]])) # append gripper action


            # from IPython import embed; embed()

            dict_of_obs, success, mode_data = playback_trajectory_with_env(
                env=env, 
                initial_state=initial_state, 
                states=states, orig_pos=orig_pos, actions=actions, 
                render=args.render, 
                video_writer=video_writer, 
                video_skip=args.video_skip,
                camera_names=args.render_image_names,
                first=args.first,
                demo_idx=ind,
                sample_size=sample_size,
                data_save_path=data_save_path,
                mode_pred_states=mode_pred_states,
                model=eva,
                guess_idx=args.guess_idx,
            )
            all_mode_data.append(mode_data)

            # from IPython import embed; embed()
            if args.gen_data_dir is not None:
                dict_of_obs['success'] = success
                # dict_of_obs['env_args'] = f['data'].attrs['env_args']
                with open(os.path.join(data_save_path, "env_args.txt"), "w") as outfile:
                    outfile.write(f['data'].attrs['env_args'])
            
                np.savez(os.path.join(data_save_path, 'obs.npz'), **dict_of_obs)
        except KeyboardInterrupt:
            break
            
    if args.mode_data_path:
        with open(args.mode_data_path, "wb") as f:
            pickle.dump(all_mode_data, f)
=======
        ep = demos[ind]
        print("Playing back episode: {}".format(ep))

        # prepare initial state to reload from
        states = f["data/{}/states".format(ep)][()]
        initial_state = dict(states=states[0])

        orig_pos = f["data/{}/robot0_eef_pos".format(ep)][()] # [()] turn h5py dataset into numpy array
        gripper = f["data/{}/robot0_gripper_qpos".format(ep)][()] 
        gripper_state = ((gripper[:, 0] - gripper[:, 1]) > 0.06).astype(np.float32).reshape(-1, 1)
                
        mode_pred_states = []
        if args.task == 'square':
            for target in ['SquareNut_handle_site','SquareNut_center_site','SquareNut_side_site']:
                # state.append(f['data'][ep][target][:])
                mode_pred_states.append(f['data'][ep]['peg_site'][:] - f['data'][ep][target][:])
                for keypoint in ['gripper0_grip_site', 'gripper0_left_ee_site', 'gripper0_right_ee_site']:
                    mode_pred_states.append(f['data'][ep][target][:] - f['data'][ep][keypoint][:])
                mode_pred_states.append(gripper)
            mode_pred_states = np.concatenate(mode_pred_states, axis=1)
        else:
            if args.task == 'can':
                obj_pos = f["data/{}/Can_pos".format(ep)][()]
            elif args.task == 'lift':
                obj_pos = f["data/{}/cube_pos".format(ep)][()]
            else:
                raise NotImplementedError
            mode_pred_states = np.hstack((obj_pos-orig_pos, gripper, obj_pos))
        

        dict_of_obs, success = playback_trajectory_with_env(
            env=env, 
            initial_state=initial_state, 
            states=states, orig_pos=orig_pos, actions=None, 
            render=args.render, 
            video_writer=video_writer, 
            video_skip=args.video_skip,
            camera_names=args.render_image_names,
            first=args.first,
            demo_idx=ind,
            sample_size=sample_size,
            data_save_path=None,
            mode_pred_states=mode_pred_states,
            model=eva,
            guess_idx=args.guess_idx,
        )
>>>>>>> 096b4006

    f.close()
    if write_video:
        video_writer.close()


if __name__ == "__main__":
    parser = argparse.ArgumentParser()
    parser.add_argument(
        "--dataset",
        type=str,
        help="path to hdf5 dataset",
    )
    parser.add_argument(
        "--gen_data_dir",
        type=str,
        default=None,
        help="(optional) path to directory where generated data is stored",
    )
    parser.add_argument(
        "--filter_key",
        type=str,
        default=None,
        help="(optional) filter key, to select a subset of trajectories in the file",
    )
    # number of visualization sites
    parser.add_argument(
        "--ic", 
        type=int,
        default=100,
        help="(optional) number of visualization sites",
    )
    # number of trajectories to playback. If omitted, playback all of them.
    parser.add_argument(
        "--n",
        type=int,
        default=None,
        help="(optional) stop after n trajectories are played",
    )

    # Use image observations instead of doing playback using the simulator env.
    parser.add_argument(
        "--use_obs",
        action='store_true',
        help="visualize trajectories with dataset image observations instead of simulator",
    )

    # Playback stored dataset actions open-loop instead of loading from simulation states.
    parser.add_argument(
        "--use_actions",
        action='store_true',
        help="use open-loop action playback instead of loading sim states",
    )

    # Whether to render playback to screen
    parser.add_argument(
        "--render",
        action='store_true',
        help="on-screen rendering",
    )

    # Dump a video of the dataset playback to the specified path
    parser.add_argument(
        "--video_path",
        type=str,
        default=None,
        help="(optional) render trajectories to this video file path",
    )

    # How often to write video frames during the playback
    parser.add_argument(
        "--video_skip",
        type=int,
        default=5,
        help="render frames to video every n steps",
    )
    
    # Dump a video of the dataset playback to the specified path
    parser.add_argument(
        "--mode_data_path",
        type=str,
        default=None,
        help="(optional) dump predicted and ground-truth mode data",
    )

    # camera names to render, or image observations to use for writing to video
    parser.add_argument(
        "--render_image_names",
        type=str,
        nargs='+',
        default=None,
        help="(optional) camera name(s) / image observation(s) to use for rendering on-screen or to video. Default is"
             "None, which corresponds to a predefined camera for each env type",
    )

    # Only use the first frame of each episode
    parser.add_argument(
        "--first",
        action='store_true',
        help="use first frame of each episode",
    )

    parser.add_argument(
        "--guess_idx",
        type=int,
        default=0,
        help="index of the guess to visualize",
    )

    # run_path
    parser.add_argument(
        "--run_path",
        type=str,
        default=None,
        help="path to the wandb run directory",
    )

    # epoch
    parser.add_argument(
        "--epoch",
        type=int,
        default=50000,
        help="epoch to load the model",
    )

    # weight_dir
    parser.add_argument(
        "--weight_dir",
        type=str,
        default='/home/felixw/mode_learning/weights',
        help="path to the base weight directory",
    )

    # use only succ demos
    parser.add_argument(
        "--succ",   
        action='store_true',
        help="use only successful demos",
    )

    # use only fail demos
    parser.add_argument(
        "--fail",
        action='store_true',
        help="use only failed demos",
    )

    # specify the task
    parser.add_argument(
        "--task",
        type=str,
        required=True,
        help="name of the task",
    )

    args = parser.parse_args()
    playback_dataset(args)<|MERGE_RESOLUTION|>--- conflicted
+++ resolved
@@ -62,6 +62,7 @@
 import imageio
 import numpy as np
 import random
+import tqdm
 import robosuite.utils.transform_utils as T
 
 import robomimic
@@ -191,6 +192,7 @@
     if USE_MODE_TRACKER:
         mode_tracker = ModeTracker(env=env.env.unwrapped)
         mode_tracker.reset()
+        env.env.unwrapped._reset_mode_cache()
         gt_mode_idx = []
     for i in range(len(states)):
         env.reset_to({"states" : states[i]})
@@ -203,15 +205,13 @@
             
             env.env.set_indicator_pos("mode_{}_{}".format(mode_idx[i], ic_idx), env.env._get_observations(force_update=True)["robot0_eef_pos"])
             ic_list.append("mode_{}_{}".format(mode_idx[i], ic_idx))
-<<<<<<< HEAD
             # env.env.sim.forward()
         
         if USE_MODE_TRACKER:
-            env.step(np.zeros_like(env.env.action_spec[0])) # HACK: apply zero action to update internal state required by estimating ground-truth modes
+            # env.step(np.zeros_like(env.env.action_spec[0])) # HACK: apply zero action to update internal state required by estimating ground-truth modes
+            env.env.unwrapped._update_mode_cache() # don't do step; do this instead
             mode_tracker.append_mode()
             # print(mode_tracker.check_transitions(), mode_tracker.latest_mode)
-=======
->>>>>>> 096b4006
 
         # on-screen render
         if render:
@@ -257,6 +257,66 @@
         return None, None, mode_data
 
 
+def playback_trajectory_with_obs(
+    traj_grp,
+    video_writer, 
+    video_skip=5, 
+    image_names=None,
+    first=False,
+):
+    """
+    This function reads all "rgb" observations in the dataset trajectory and
+    writes them into a video.
+
+    Args:
+        traj_grp (hdf5 file group): hdf5 group which corresponds to the dataset trajectory to playback
+        video_writer (imageio writer): video writer
+        video_skip (int): determines rate at which environment frames are written to video
+        image_names (list): determines which image observations are used for rendering. Pass more than
+            one to output a video with multiple image observations concatenated horizontally.
+        first (bool): if True, only use the first frame of each episode.
+    """
+    assert image_names is not None, "error: must specify at least one image observation to use in @image_names"
+    video_count = 0
+
+    traj_len = traj_grp["actions"].shape[0]
+    for i in range(traj_len):
+        if video_count % video_skip == 0:
+            # concatenate image obs together
+            im = [traj_grp["obs/{}".format(k)][i] for k in image_names]
+            frame = np.concatenate(im, axis=1)
+            video_writer.append_data(frame)
+        video_count += 1
+
+        if first:
+            break
+
+
+def perturb_traj(orig, pert_range=0.1):
+    # orig actions (traj_len, 7), this is perturbation in the joint space
+    assert len(orig) > 10
+    impulse_start = random.randint(0, len(orig)-10)
+    impulse_end = random.randint(impulse_start+8, len(orig)-1)
+    impulse_mean = (impulse_start + impulse_end)//2
+    impulse_mean_action = orig[impulse_mean]
+    impulse_targets = []
+    for curr in impulse_mean_action:
+        target = random.uniform(curr-pert_range, curr+pert_range)
+        # if target < -1: target = -1
+        # if target > 1: target = 1
+        impulse_targets.append(target)
+    # impulse_target_x = random.uniform(-8, 8)
+    # impulse_target_y = random.uniform(-8, 8)
+    max_relative_dist = 5 # np.exp(-5) ~= 0.006
+
+    kernel = np.exp(-max_relative_dist*(np.array(range(len(orig))) - impulse_mean)**2 / ((impulse_start-impulse_mean)**2))
+    perturbed = orig.copy()
+    for i in range(orig.shape[1]):
+        perturbed[:, i] += (impulse_targets[i]-perturbed[:, i])*kernel
+
+    return perturbed
+
+
 def playback_dataset(args):
     # some arg checking
     write_video = (args.video_path is not None)
@@ -352,11 +412,12 @@
 
     # loop to visualize each trajectory
     all_mode_data = []
-    for ind in range(len(demos)):
-<<<<<<< HEAD
+    pbar = tqdm.tqdm(range(len(demos)), total=len(demos))
+    for ind in pbar:
         try:
             ep = demos[ind]
-            print("Playing back episode: {}".format(ep))
+            # print("Playing back episode: {}".format(ep))
+            pbar.set_description("Playing back episode: {}".format(ep))
 
             data_save_path = None
             if args.gen_data_dir is not None:
@@ -386,9 +447,31 @@
                 obj_pos = f["data/{}/Can_pos".format(ep)][()]
             elif "lift" in args.dataset:
                 obj_pos = f["data/{}/cube_pos".format(ep)][()]
+            elif "square" in args.dataset:
+                obj_pos = f["data/{}/SquareNut_pos".format(ep)][()]
             else:
                 raise ValueError(f"Unrecognized dataset {args.dataset} to fetch obj_pos")
-            mode_pred_states = np.hstack((obj_pos-orig_pos, gripper, obj_pos))
+            if "square" in args.dataset:
+                # mode_pred_states = np.hstack((
+                #     obj_pos-orig_pos,
+                #     gripper,
+                #     obj_pos,
+                #     f["data/{}/SquareNut_handle_site".format(ep)][()],
+                #     f["data/{}/SquareNut_center_site".format(ep)][()],
+                #     f["data/{}/SquareNut_side_site".format(ep)][()],
+                #     f["data/{}/gripper0_grip_site".format(ep)][()],
+                #     f["data/{}/gripper0_left_ee_site".format(ep)][()],
+                #     f["data/{}/gripper0_right_ee_site".format(ep)][()],
+                # ))
+                mode_pred_states = []
+                for target in ['SquareNut_handle_site','SquareNut_center_site','SquareNut_side_site']:
+                    mode_pred_states.append(f['data'][ep]['peg_site'][:] - f['data'][ep][target][:])
+                    for keypoint in ['gripper0_grip_site', 'gripper0_left_ee_site', 'gripper0_right_ee_site']:
+                        mode_pred_states.append(f['data'][ep][target][:] - f['data'][ep][keypoint][:])
+                mode_pred_states.append(gripper)
+                mode_pred_states = np.concatenate(mode_pred_states, axis=1)
+            else:
+                mode_pred_states = np.hstack((obj_pos-orig_pos, gripper, obj_pos))
 
             # supply actions if using open-loop action playback
             actions = None
@@ -438,54 +521,6 @@
     if args.mode_data_path:
         with open(args.mode_data_path, "wb") as f:
             pickle.dump(all_mode_data, f)
-=======
-        ep = demos[ind]
-        print("Playing back episode: {}".format(ep))
-
-        # prepare initial state to reload from
-        states = f["data/{}/states".format(ep)][()]
-        initial_state = dict(states=states[0])
-
-        orig_pos = f["data/{}/robot0_eef_pos".format(ep)][()] # [()] turn h5py dataset into numpy array
-        gripper = f["data/{}/robot0_gripper_qpos".format(ep)][()] 
-        gripper_state = ((gripper[:, 0] - gripper[:, 1]) > 0.06).astype(np.float32).reshape(-1, 1)
-                
-        mode_pred_states = []
-        if args.task == 'square':
-            for target in ['SquareNut_handle_site','SquareNut_center_site','SquareNut_side_site']:
-                # state.append(f['data'][ep][target][:])
-                mode_pred_states.append(f['data'][ep]['peg_site'][:] - f['data'][ep][target][:])
-                for keypoint in ['gripper0_grip_site', 'gripper0_left_ee_site', 'gripper0_right_ee_site']:
-                    mode_pred_states.append(f['data'][ep][target][:] - f['data'][ep][keypoint][:])
-                mode_pred_states.append(gripper)
-            mode_pred_states = np.concatenate(mode_pred_states, axis=1)
-        else:
-            if args.task == 'can':
-                obj_pos = f["data/{}/Can_pos".format(ep)][()]
-            elif args.task == 'lift':
-                obj_pos = f["data/{}/cube_pos".format(ep)][()]
-            else:
-                raise NotImplementedError
-            mode_pred_states = np.hstack((obj_pos-orig_pos, gripper, obj_pos))
-        
-
-        dict_of_obs, success = playback_trajectory_with_env(
-            env=env, 
-            initial_state=initial_state, 
-            states=states, orig_pos=orig_pos, actions=None, 
-            render=args.render, 
-            video_writer=video_writer, 
-            video_skip=args.video_skip,
-            camera_names=args.render_image_names,
-            first=args.first,
-            demo_idx=ind,
-            sample_size=sample_size,
-            data_save_path=None,
-            mode_pred_states=mode_pred_states,
-            model=eva,
-            guess_idx=args.guess_idx,
-        )
->>>>>>> 096b4006
 
     f.close()
     if write_video:
